[package]
name = "sway-core"
version = "0.11.0"
authors = ["Fuel Labs <contact@fuel.sh>"]
edition = "2021"
homepage = "https://fuel.network/"
license = "Apache-2.0"
repository = "https://github.com/FuelLabs/sway"
description = "Sway core language."

[features]
selector-debug = ["clap", "hex"]

[dependencies]
clap = { version = "3.1", features = ["derive"], optional = true }
derivative = "2.2.0"
dirs = "3.0"
either = "1.6"
fuel-asm = "0.3"
fuel-crypto = "0.4"
fuel-vm = "0.6"
generational-arena = "0.2"
hex = { version = "0.4", optional = true }
itertools = "0.10"
lazy_static = "1.4"
nanoid = "0.4"
pest = { version = "3.0.4", package = "fuel-pest" }
pest_derive = { version = "3.0.4", package = "fuel-pest_derive" }
petgraph = "0.6"
prettydiff = "0.5"
regex = "1"
serde = { version = "1.0", features = ["derive"] }
sha2 = "0.9"
smallvec = "1.7"
<<<<<<< HEAD
sway-ir = { version = "0.10.3", path = "../sway-ir" }
sway-parse = { version = "0.10.3", path = "../sway-parse" }
sway-types = { version = "0.10.3", path = "../sway-types" }
sway-utils = { version = "0.10.3", path = "../sway-utils" }
thiserror = "1.0"
=======
sway-ir = { version = "0.11.0", path = "../sway-ir" }
sway-parse = { version = "0.11.0", path = "../sway-parse" }
sway-types = { version = "0.11.0", path = "../sway-types" }
sway-utils = { version = "0.11.0", path = "../sway-utils" }
thiserror = "1.0"

[[bin]]
name = "selector-debug"
path = "utils/selector_debug.rs"
required-features = ["selector-debug"]
>>>>>>> 260f486f
<|MERGE_RESOLUTION|>--- conflicted
+++ resolved
@@ -32,21 +32,8 @@
 serde = { version = "1.0", features = ["derive"] }
 sha2 = "0.9"
 smallvec = "1.7"
-<<<<<<< HEAD
-sway-ir = { version = "0.10.3", path = "../sway-ir" }
-sway-parse = { version = "0.10.3", path = "../sway-parse" }
-sway-types = { version = "0.10.3", path = "../sway-types" }
-sway-utils = { version = "0.10.3", path = "../sway-utils" }
-thiserror = "1.0"
-=======
 sway-ir = { version = "0.11.0", path = "../sway-ir" }
 sway-parse = { version = "0.11.0", path = "../sway-parse" }
 sway-types = { version = "0.11.0", path = "../sway-types" }
 sway-utils = { version = "0.11.0", path = "../sway-utils" }
-thiserror = "1.0"
-
-[[bin]]
-name = "selector-debug"
-path = "utils/selector_debug.rs"
-required-features = ["selector-debug"]
->>>>>>> 260f486f
+thiserror = "1.0"