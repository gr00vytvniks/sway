--- conflicted
+++ resolved
@@ -611,11 +611,7 @@
         match ast_expr.expression {
             TypedExpressionVariant::Literal(l) => {
                 Ok(convert_literal_to_value(context, &l, span_md_idx))
-<<<<<<< HEAD
             },
-=======
-            }
->>>>>>> 7c34f24b
             TypedExpressionVariant::FunctionApplication {
                 name,
                 arguments,
