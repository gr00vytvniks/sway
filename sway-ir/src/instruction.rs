--- conflicted
+++ resolved
@@ -75,18 +75,6 @@
     Phi(Vec<(Block, Value)>),
     /// Return from a function.
     Ret(Value, Type),
-<<<<<<< HEAD
-    /// Read a single word from a storage slot.
-    StateLoadWord(Value),
-    /// Read a quad word from a storage slot. Type of `load_val` must be a B256 ptr.
-    StateLoadQuadWord { load_val: Value, key: Value },
-    /// Write a value to a storage slot.  Key must be a B256, type of `stored_val` must be a
-    /// Uint(64) value.
-    StateStoreWord { stored_val: Value, key: Value },
-    /// Write a value to a storage slot.  Key must be a B256, type of `stored_val` must be a
-    /// Uint(256) ptr.
-    StateStoreQuadWord { stored_val: Value, key: Value },
-=======
     /// Read a quad word from a storage slot. Type of `load_val` must be a B256 ptr.
     StateLoadQuadWord { load_val: Value, key: Value },
     /// Read a single word from a storage slot.
@@ -97,8 +85,6 @@
     /// Write a value to a storage slot.  Key must be a B256, type of `stored_val` must be a
     /// Uint(64) value.
     StateStoreWord { stored_val: Value, key: Value },
-
->>>>>>> 72508e3d
     /// Write a value to a memory pointer.
     Store { dst_val: Value, stored_val: Value },
 }
@@ -136,17 +122,10 @@
             // These write values but don't return one.  If we're explicit we could return Unit.
             Instruction::InsertElement { .. } => None,
             Instruction::InsertValue { .. } => None,
-<<<<<<< HEAD
-            Instruction::StateLoadWord(_) => Some(Type::Uint(64)),
-            Instruction::StateLoadQuadWord { .. } => None,
-            Instruction::StateStoreWord { .. } => None,
-            Instruction::StateStoreQuadWord { .. } => None,
-=======
             Instruction::StateLoadQuadWord { .. } => None,
             Instruction::StateLoadWord(_) => Some(Type::Uint(64)),
             Instruction::StateStoreQuadWord { .. } => None,
             Instruction::StateStoreWord { .. } => None,
->>>>>>> 72508e3d
             Instruction::Store { .. } => None,
 
             // No-op is also no-type.
@@ -228,23 +207,10 @@
             Instruction::Nop => (),
             Instruction::Phi(pairs) => pairs.iter_mut().for_each(|(_, val)| replace(val)),
             Instruction::Ret(ret_val, _) => replace(ret_val),
-<<<<<<< HEAD
-            Instruction::StateLoadWord(key) => {
-                replace(key);
-            }
-=======
->>>>>>> 72508e3d
             Instruction::StateLoadQuadWord { load_val, key } => {
                 replace(load_val);
                 replace(key);
             }
-<<<<<<< HEAD
-            Instruction::StateStoreWord { stored_val, key } => {
-                replace(key);
-                replace(stored_val);
-            }
-            Instruction::StateStoreQuadWord { stored_val, key } => {
-=======
             Instruction::StateLoadWord(key) => {
                 replace(key);
             }
@@ -253,7 +219,6 @@
                 replace(stored_val);
             }
             Instruction::StateStoreWord { stored_val, key } => {
->>>>>>> 72508e3d
                 replace(key);
                 replace(stored_val);
             }
@@ -547,6 +512,23 @@
     //        load_val
     //    }
 
+    pub fn state_load_quad_word(
+        self,
+        load_val: Value,
+        key: Value,
+        span_md_idx: Option<MetadataIndex>,
+    ) -> Value {
+        let state_load_val = Value::new_instruction(
+            self.context,
+            Instruction::StateLoadQuadWord { load_val, key },
+            span_md_idx,
+        );
+        self.context.blocks[self.block.0]
+            .instructions
+            .push(state_load_val);
+        state_load_val
+    }
+
     pub fn state_load_word(self, key: Value, span_md_idx: Option<MetadataIndex>) -> Value {
         let state_load_val =
             Value::new_instruction(self.context, Instruction::StateLoadWord(key), span_md_idx);
@@ -556,37 +538,7 @@
         state_load_val
     }
 
-    pub fn state_load_quad_word(
-        self,
-        load_val: Value,
-        key: Value,
-        span_md_idx: Option<MetadataIndex>,
-    ) -> Value {
-        let state_load_val = Value::new_instruction(
-            self.context,
-            Instruction::StateLoadQuadWord { load_val, key },
-            span_md_idx,
-        );
-        self.context.blocks[self.block.0]
-            .instructions
-            .push(state_load_val);
-        state_load_val
-    }
-
-<<<<<<< HEAD
-    pub fn state_store_word(
-=======
-    pub fn state_load_word(self, key: Value, span_md_idx: Option<MetadataIndex>) -> Value {
-        let state_load_val =
-            Value::new_instruction(self.context, Instruction::StateLoadWord(key), span_md_idx);
-        self.context.blocks[self.block.0]
-            .instructions
-            .push(state_load_val);
-        state_load_val
-    }
-
     pub fn state_store_quad_word(
->>>>>>> 72508e3d
         self,
         stored_val: Value,
         key: Value,
@@ -594,11 +546,7 @@
     ) -> Value {
         let state_store_val = Value::new_instruction(
             self.context,
-<<<<<<< HEAD
-            Instruction::StateStoreWord { stored_val, key },
-=======
             Instruction::StateStoreQuadWord { stored_val, key },
->>>>>>> 72508e3d
             span_md_idx,
         );
         self.context.blocks[self.block.0]
@@ -607,11 +555,7 @@
         state_store_val
     }
 
-<<<<<<< HEAD
-    pub fn state_store_quad_word(
-=======
     pub fn state_store_word(
->>>>>>> 72508e3d
         self,
         stored_val: Value,
         key: Value,
@@ -619,11 +563,7 @@
     ) -> Value {
         let state_store_val = Value::new_instruction(
             self.context,
-<<<<<<< HEAD
-            Instruction::StateStoreQuadWord { stored_val, key },
-=======
             Instruction::StateStoreWord { stored_val, key },
->>>>>>> 72508e3d
             span_md_idx,
         );
         self.context.blocks[self.block.0]
