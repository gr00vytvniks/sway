--- conflicted
+++ resolved
@@ -6,11 +6,7 @@
 dep constants;
 dep b512;
 dep chain;
-<<<<<<< HEAD
+dep context;
 dep address;
 dep ecr;
-=======
-dep context;
-dep address;
-dep block;
->>>>>>> acfc4dca
+dep block;