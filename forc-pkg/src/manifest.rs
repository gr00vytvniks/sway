--- conflicted
+++ resolved
@@ -213,11 +213,8 @@
     pub terse: bool,
     pub time_phases: bool,
     pub include_tests: bool,
-<<<<<<< HEAD
+    pub error_on_warnings: bool,
     pub reverse_errors: bool,
-=======
-    pub error_on_warnings: bool,
->>>>>>> 254c2e25
 }
 
 impl Dependency {
@@ -610,6 +607,7 @@
             time_phases: false,
             include_tests: false,
             error_on_warnings: false,
+            reverse_errors: false,
         }
     }
 
@@ -624,6 +622,7 @@
             time_phases: false,
             include_tests: false,
             error_on_warnings: false,
+            reverse_errors: false,
         }
     }
 }
