--- conflicted
+++ resolved
@@ -47,13 +47,8 @@
 /// If the value size is larger than 8 bytes it is read to a heap buffer which is leaked for the
 /// duration of the program.
 ///
-<<<<<<< HEAD
-/// If no value was previously stored using the key, a byte representation of all zeroes is returned
-/// Read more [here](https://fuellabs.github.io/sway/master/common-collections/storage_map.html#accessing-values-in-a-storage-map).
-=======
 /// If no value was previously stored at `key`, `Option::None` is returned. Otherwise,
 /// `Option::Some(value)` is returned, where `value` is the value stored at `key`.
->>>>>>> 0a3beae9
 ///
 /// ### Arguments
 ///
@@ -147,13 +142,8 @@
 
     /// Retrieves a value previously stored using a key.
     ///
-<<<<<<< HEAD
-    /// If no value was previously stored using the key, a byte representation of all zeroes is returned.
-    /// Read more about accessing values in storage maps [here](https://fuellabs.github.io/sway/master/common-collections/storage_map.html#accessing-values-in-a-storage-map).
-=======
     /// If no value was previously stored at `key`, `Option::None` is returned. Otherwise,
     /// `Option::Some(value)` is returned, where `value` is the value stored at `key`.
->>>>>>> 0a3beae9
     ///
     /// ### Arguments
     ///
@@ -401,7 +391,7 @@
 
         element_to_be_removed
     }
-    /// Sets/mutates the value at the given index.
+    /// Sets or mutates the value at the given index.
     ///
     /// ### Arguments
     ///
