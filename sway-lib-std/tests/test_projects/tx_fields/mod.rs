use fuel_tx::{Bytes32, ContractId, Salt};
use fuel_types::bytes::WORD_SIZE;
use fuel_vm::consts::VM_TX_MEMORY;
use fuels_abigen_macro::abigen;
use fuels_contract::contract::Contract;
use fuels_contract::parameters::TxParameters;
use fuels_signers::util::test_helpers::setup_test_provider_and_wallet;
use fuels_signers::wallet::Wallet;
use fuels_signers::Signer;

abigen!(
    TxContractTest,
    "test_artifacts/tx_contract/out/debug/tx_contract-abi.json",
);

async fn get_contracts() -> (TxContractTest, ContractId, Wallet) {
    let salt = Salt::from([0u8; 32]);
    let (provider, wallet) = setup_test_provider_and_wallet().await;
    let compiled =
        Contract::load_sway_contract("test_artifacts/tx_contract/out/debug/tx_contract.bin", salt)
            .unwrap();

    let contract_id = Contract::deploy(&compiled, &provider, &wallet, TxParameters::default())
        .await
        .unwrap();
    let instance = TxContractTest::new(contract_id.to_string(), provider.clone(), wallet.clone());

    (instance, contract_id, wallet)
}

#[tokio::test]
async fn can_get_tx_type() {
    let (contract_instance, _, _) = get_contracts().await;

    let result = contract_instance.get_tx_type().call().await.unwrap();
    // Script transactions are of type = 0
    assert_eq!(result.value, 0);
}

#[tokio::test]
async fn can_get_gas_price() {
    let (contract_instance, _, _) = get_contracts().await;
    // TODO set this to a non-zero value once SDK supports spending coins.
    let gas_price = 0;

    let result = contract_instance
        .get_tx_gas_price()
        .tx_params(TxParameters::new(Some(gas_price), None, None))
        .call()
        .await
        .unwrap();
    assert_eq!(result.value, gas_price);
}

#[tokio::test]
async fn can_get_gas_limit() {
    let (contract_instance, _, _) = get_contracts().await;
    let gas_limit = 420301;

    let result = contract_instance
        .get_tx_gas_limit()
        .tx_params(TxParameters::new(None, Some(gas_limit), None))
        .call()
        .await
        .unwrap();
    assert_eq!(result.value, gas_limit);
}

#[tokio::test]
async fn can_get_byte_price() {
    let (contract_instance, _, _) = get_contracts().await;
    // TODO set this to a non-zero value once SDK supports spending coins.
    let byte_price = 0;

    let result = contract_instance
        .get_tx_byte_price()
        .tx_params(TxParameters::new(None, None, Some(byte_price)))
        .call()
        .await
        .unwrap();
    assert_eq!(result.value, byte_price);
}

#[tokio::test]
async fn can_get_maturity() {
    let (contract_instance, _, _) = get_contracts().await;
    // TODO set this to a non-zero value once SDK supports setting maturity.
    let maturity = 0;

    let result = contract_instance.get_tx_maturity().call().await.unwrap();
    assert_eq!(result.value, maturity);
}

#[tokio::test]
async fn can_get_script_length() {
    let (contract_instance, _, _) = get_contracts().await;
    // TODO use programmatic script length https://github.com/FuelLabs/fuels-rs/issues/181
    let script_length = 24;

    let result = contract_instance
        .get_tx_script_length()
        .call()
        .await
        .unwrap();
    assert_eq!(result.value, script_length);
}

#[tokio::test]
async fn can_get_script_data_length() {
    let (contract_instance, _, _) = get_contracts().await;
    // TODO make this programmatic.
    let script_data_length = 80;

    let result = contract_instance
        .get_tx_script_data_length()
        .call()
        .await
        .unwrap();
    assert_eq!(result.value, script_data_length);
}

#[tokio::test]
async fn can_get_inputs_count() {
    let (contract_instance, _, _) = get_contracts().await;
    let inputs_count = 2;

    let result = contract_instance
        .get_tx_inputs_count()
        .call()
        .await
        .unwrap();
    assert_eq!(result.value, inputs_count);
}

#[tokio::test]
async fn can_get_outputs_count() {
    let (contract_instance, _, _) = get_contracts().await;
    let outputs_count = 2;

    let result = contract_instance
        .get_tx_outputs_count()
        .call()
        .await
        .unwrap();
    assert_eq!(result.value, outputs_count);
}

#[tokio::test]
async fn can_get_witnesses_count() {
    let (contract_instance, _, _) = get_contracts().await;
    let witnesses_count = 1;

    let result = contract_instance
        .get_tx_witnesses_count()
        .call()
        .await
        .unwrap();
    assert_eq!(result.value, witnesses_count);
}

#[tokio::test]
async fn can_get_receipts_root() {
    let (contract_instance, _, _) = get_contracts().await;
    let zero_receipts_root = Bytes32::default();

    let result = contract_instance
        .get_tx_receipts_root()
        .call()
        .await
        .unwrap();
    assert_ne!(Bytes32::from(result.value), zero_receipts_root);
}

#[tokio::test]
async fn can_get_script_start_offset() {
    let (contract_instance, _, _) = get_contracts().await;
    // TODO https://github.com/FuelLabs/fuel-tx/issues/98
    const TRANSACTION_SCRIPT_FIXED_SIZE: usize = WORD_SIZE // Identifier
    + WORD_SIZE // Gas price
    + WORD_SIZE // Gas limit
    + WORD_SIZE // Byte price
    + WORD_SIZE // Maturity
    + WORD_SIZE // Script size
    + WORD_SIZE // Script data size
    + WORD_SIZE // Inputs size
    + WORD_SIZE // Outputs size
    + WORD_SIZE // Witnesses size
    + Bytes32::LEN; // Receipts root
    let script_start_offset = VM_TX_MEMORY + TRANSACTION_SCRIPT_FIXED_SIZE;

    let result = contract_instance
        .get_tx_script_start_offset()
        .call()
        .await
        .unwrap();
    assert_eq!(result.value, script_start_offset as u64);
}

#[tokio::test]
async fn can_get_tx_input_type() {
    let (contract_instance, _, _) = get_contracts().await;

    // Contract input
    let input_type = 1;
    let result_ptr = contract_instance
        .get_tx_input_pointer(0)
        .call()
        .await
        .unwrap();
    let result = contract_instance
        .get_tx_input_type(result_ptr.value)
        .call()
        .await
        .unwrap();
    assert_eq!(result.value, input_type);

    // Coin input
    let input_type = 0;
    let result_ptr = contract_instance
        .get_tx_input_pointer(1)
        .call()
        .await
        .unwrap();
    let result = contract_instance
        .get_tx_input_type(result_ptr.value)
        .call()
        .await
        .unwrap();
    assert_eq!(result.value, input_type);
}

#[tokio::test]
async fn can_get_tx_input_coin_owner() {
    let (contract_instance, _, wallet) = get_contracts().await;

<<<<<<< HEAD
    // TEMPORARILY DISABLED until https://github.com/FuelLabs/fuels-rs/issues/201 is resolved.
    //let result_ptr = contract_instance
    //    .get_tx_input_pointer(1)
    //    .call()
    //    .await
    //    .unwrap();
    //let result = contract_instance
    //    .get_tx_input_coin_owner(result_ptr.value)
    //    .call()
    //    .await
    //    .unwrap();
    //assert_eq!(result.value, wallet.address());
=======
    // Coin input
    let input_owner = txcontracttest_mod::Address {
        value: wallet.address().into(),
    };
    let result_ptr = contract_instance
        .get_tx_input_pointer(1)
        .call()
        .await
        .unwrap();
    let result = contract_instance
        .get_tx_input_coin_owner(result_ptr.value)
        .call()
        .await
        .unwrap();
    assert_eq!(result.value, input_owner);
>>>>>>> e7676db6
}

#[tokio::test]
async fn can_get_tx_output_type() {
    let (contract_instance, _, _) = get_contracts().await;

    // Contract output
    let output_type = 1;
    let result_ptr = contract_instance
        .get_tx_output_pointer(1)
        .call()
        .await
        .unwrap();
    let result = contract_instance
        .get_tx_output_type(result_ptr.value)
        .call()
        .await
        .unwrap();
    assert_eq!(result.value, output_type);

    // Change output
    let output_type = 3;
    let result_ptr = contract_instance
        .get_tx_output_pointer(0)
        .call()
        .await
        .unwrap();
    let result = contract_instance
        .get_tx_output_type(result_ptr.value)
        .call()
        .await
        .unwrap();
    assert_eq!(result.value, output_type);
}<|MERGE_RESOLUTION|>--- conflicted
+++ resolved
@@ -233,20 +233,6 @@
 async fn can_get_tx_input_coin_owner() {
     let (contract_instance, _, wallet) = get_contracts().await;
 
-<<<<<<< HEAD
-    // TEMPORARILY DISABLED until https://github.com/FuelLabs/fuels-rs/issues/201 is resolved.
-    //let result_ptr = contract_instance
-    //    .get_tx_input_pointer(1)
-    //    .call()
-    //    .await
-    //    .unwrap();
-    //let result = contract_instance
-    //    .get_tx_input_coin_owner(result_ptr.value)
-    //    .call()
-    //    .await
-    //    .unwrap();
-    //assert_eq!(result.value, wallet.address());
-=======
     // Coin input
     let input_owner = txcontracttest_mod::Address {
         value: wallet.address().into(),
@@ -262,7 +248,6 @@
         .await
         .unwrap();
     assert_eq!(result.value, input_owner);
->>>>>>> e7676db6
 }
 
 #[tokio::test]
