use fuel_tx::{Bytes32, ContractId, Salt};
use fuel_types::bytes::WORD_SIZE;
use fuel_vm::consts::VM_TX_MEMORY;
use fuels_abigen_macro::abigen;
use fuels_contract::contract::Contract;
use fuels_contract::parameters::TxParameters;
use fuels_signers::util::test_helpers::setup_test_provider_and_wallet;
use fuels_signers::wallet::Wallet;
use fuels_signers::Signer;

abigen!(
    TxContractTest,
    "test_artifacts/tx_contract/out/debug/tx_contract-abi.json",
);

async fn get_contracts() -> (TxContractTest, ContractId, Wallet) {
    let salt = Salt::from([0u8; 32]);
    let (provider, wallet) = setup_test_provider_and_wallet().await;
    let compiled =
        Contract::load_sway_contract("test_artifacts/tx_contract/out/debug/tx_contract.bin", salt)
            .unwrap();

    let contract_id = Contract::deploy(&compiled, &provider, &wallet, TxParameters::default())
        .await
        .unwrap();
    let instance = TxContractTest::new(contract_id.to_string(), provider.clone(), wallet.clone());

    (instance, contract_id, wallet)
}

#[tokio::test]
async fn can_get_tx_type() {
    let (contract_instance, _, _) = get_contracts().await;

    let result = contract_instance.get_tx_type().call().await.unwrap();
    // Script transactions are of type = 0
    assert_eq!(result.value, 0);
}

#[tokio::test]
async fn can_get_gas_price() {
    let (contract_instance, _, _) = get_contracts().await;
    // TODO set this to a non-zero value once SDK supports spending coins.
    let gas_price = 0;

    let result = contract_instance
        .get_tx_gas_price()
        .tx_params(TxParameters::new(Some(gas_price), None, None))
        .call()
        .await
        .unwrap();
    assert_eq!(result.value, gas_price);
}

#[tokio::test]
async fn can_get_gas_limit() {
    let (contract_instance, _, _) = get_contracts().await;
    let gas_limit = 420301;

    let result = contract_instance
        .get_tx_gas_limit()
        .tx_params(TxParameters::new(None, Some(gas_limit), None))
        .call()
        .await
        .unwrap();
    assert_eq!(result.value, gas_limit);
}

#[tokio::test]
async fn can_get_byte_price() {
    let (contract_instance, _, _) = get_contracts().await;
    // TODO set this to a non-zero value once SDK supports spending coins.
    let byte_price = 0;

    let result = contract_instance
        .get_tx_byte_price()
        .tx_params(TxParameters::new(None, None, Some(byte_price)))
        .call()
        .await
        .unwrap();
    assert_eq!(result.value, byte_price);
}

#[tokio::test]
async fn can_get_maturity() {
    let (contract_instance, _, _) = get_contracts().await;
    // TODO set this to a non-zero value once SDK supports setting maturity.
    let maturity = 0;

    let result = contract_instance.get_tx_maturity().call().await.unwrap();
    assert_eq!(result.value, maturity);
}

#[tokio::test]
async fn can_get_script_length() {
    let (contract_instance, _, _) = get_contracts().await;
    // TODO use programmatic script length https://github.com/FuelLabs/fuels-rs/issues/181
    let script_length = 24;

    let result = contract_instance
        .get_tx_script_length()
        .call()
        .await
        .unwrap();
    assert_eq!(result.value, script_length);
}

#[tokio::test]
async fn can_get_script_data_length() {
    let (contract_instance, _, _) = get_contracts().await;
    // TODO make this programmatic.
    let script_data_length = 80;

    let result = contract_instance
        .get_tx_script_data_length()
        .call()
        .await
        .unwrap();
    assert_eq!(result.value, script_data_length);
}

#[tokio::test]
async fn can_get_inputs_count() {
    let (contract_instance, _, _) = get_contracts().await;
    let inputs_count = 2;

    let result = contract_instance
        .get_tx_inputs_count()
        .call()
        .await
        .unwrap();
    assert_eq!(result.value, inputs_count);
}

#[tokio::test]
async fn can_get_outputs_count() {
    let (contract_instance, _, _) = get_contracts().await;
    let outputs_count = 2;

    let result = contract_instance
        .get_tx_outputs_count()
        .call()
        .await
        .unwrap();
    assert_eq!(result.value, outputs_count);
}

#[tokio::test]
async fn can_get_witnesses_count() {
    let (contract_instance, _, _) = get_contracts().await;
    let witnesses_count = 1;

    let result = contract_instance
        .get_tx_witnesses_count()
        .call()
        .await
        .unwrap();
    assert_eq!(result.value, witnesses_count);
}

#[tokio::test]
async fn can_get_receipts_root() {
    let (contract_instance, _, _) = get_contracts().await;
    let zero_receipts_root = Bytes32::default();

    let result = contract_instance
        .get_tx_receipts_root()
        .call()
        .await
        .unwrap();
    assert_ne!(Bytes32::from(result.value), zero_receipts_root);
}

#[tokio::test]
async fn can_get_script_start_offset() {
    let (contract_instance, _, _) = get_contracts().await;
    // TODO https://github.com/FuelLabs/fuel-tx/issues/98
    const TRANSACTION_SCRIPT_FIXED_SIZE: usize = WORD_SIZE // Identifier
    + WORD_SIZE // Gas price
    + WORD_SIZE // Gas limit
    + WORD_SIZE // Byte price
    + WORD_SIZE // Maturity
    + WORD_SIZE // Script size
    + WORD_SIZE // Script data size
    + WORD_SIZE // Inputs size
    + WORD_SIZE // Outputs size
    + WORD_SIZE // Witnesses size
    + Bytes32::LEN; // Receipts root
    let script_start_offset = VM_TX_MEMORY + TRANSACTION_SCRIPT_FIXED_SIZE;

    let result = contract_instance
        .get_tx_script_start_offset()
        .call()
        .await
        .unwrap();
    assert_eq!(result.value, script_start_offset as u64);
}

#[tokio::test]
async fn can_get_tx_input_type() {
    // TEMPORARILY DISABLED until https://github.com/FuelLabs/fuels-rs/issues/201 is resolved.
    //let (contract_instance, _, _) = get_contracts().await;
    //
    //// Contract input
    //let input_type = 1;
    //let result_ptr = contract_instance
    //    .get_tx_input_pointer(0)
    //    .call()
    //    .await
    //    .unwrap();
    //let result = contract_instance
    //    .get_tx_input_type(result_ptr.value)
    //    .call()
    //    .await
    //    .unwrap();
    //assert_eq!(result.value, input_type);
    //
    //// Coin input
    //let input_type = 0;
    //let result_ptr = contract_instance
    //    .get_tx_input_pointer(1)
    //    .call()
    //    .await
    //    .unwrap();
    //let result = contract_instance
    //    .get_tx_input_type(result_ptr.value)
    //    .call()
    //    .await
    //    .unwrap();
    //assert_eq!(result.value, input_type);
}

#[tokio::test]
async fn can_get_tx_input_coin_owner() {
    let (contract_instance, _, wallet) = get_contracts().await;

    // Coin input
<<<<<<< HEAD
    let result_ptr = contract_instance
        .get_tx_input_pointer(1)
        .call()
        .await
        .unwrap();
    let result = contract_instance
        .get_tx_input_coin_owner(result_ptr.value)
        .call()
        .await
        .unwrap();
    assert_eq!(result.value, wallet.address());
=======
    let input_owner = txcontracttest_mod::Address {
        value: wallet.address().into(),
    };
    // TEMPORARILY DISABLED until https://github.com/FuelLabs/fuels-rs/issues/201 is resolved.
    //let result_ptr = contract_instance
    //    .get_tx_input_pointer(1)
    //    .call()
    //    .await
    //    .unwrap();
    //let result = contract_instance
    //    .get_tx_input_coin_owner(result_ptr.value)
    //    .call()
    //    .await
    //    .unwrap();
    //assert_eq!(result.value, input_owner);
>>>>>>> c02c45ca
}

#[tokio::test]
async fn can_get_tx_output_type() {
    // TEMPORARILY DISABLED until https://github.com/FuelLabs/fuels-rs/issues/201 is resolved.
    //let (contract_instance, _, _) = get_contracts().await;
    //
    //// Contract output
    //let output_type = 1;
    //let result_ptr = contract_instance
    //    .get_tx_output_pointer(1)
    //    .call()
    //    .await
    //    .unwrap();
    //let result = contract_instance
    //    .get_tx_output_type(result_ptr.value)
    //    .call()
    //    .await
    //    .unwrap();
    //assert_eq!(result.value, output_type);
    //
    //// Change output
    //let output_type = 3;
    //let result_ptr = contract_instance
    //    .get_tx_output_pointer(0)
    //    .call()
    //    .await
    //    .unwrap();
    //let result = contract_instance
    //    .get_tx_output_type(result_ptr.value)
    //    .call()
    //    .await
    //    .unwrap();
    //assert_eq!(result.value, output_type);
}<|MERGE_RESOLUTION|>--- conflicted
+++ resolved
@@ -234,23 +234,6 @@
 async fn can_get_tx_input_coin_owner() {
     let (contract_instance, _, wallet) = get_contracts().await;
 
-    // Coin input
-<<<<<<< HEAD
-    let result_ptr = contract_instance
-        .get_tx_input_pointer(1)
-        .call()
-        .await
-        .unwrap();
-    let result = contract_instance
-        .get_tx_input_coin_owner(result_ptr.value)
-        .call()
-        .await
-        .unwrap();
-    assert_eq!(result.value, wallet.address());
-=======
-    let input_owner = txcontracttest_mod::Address {
-        value: wallet.address().into(),
-    };
     // TEMPORARILY DISABLED until https://github.com/FuelLabs/fuels-rs/issues/201 is resolved.
     //let result_ptr = contract_instance
     //    .get_tx_input_pointer(1)
@@ -262,8 +245,7 @@
     //    .call()
     //    .await
     //    .unwrap();
-    //assert_eq!(result.value, input_owner);
->>>>>>> c02c45ca
+    //assert_eq!(result.value, wallet.address());
 }
 
 #[tokio::test]
