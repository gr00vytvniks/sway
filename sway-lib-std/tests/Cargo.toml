--- conflicted
+++ resolved
@@ -11,18 +11,11 @@
 fuel-tx = "0.7"
 fuel-types = "0.3"
 fuel-vm = "0.6"
-<<<<<<< HEAD
-fuels-abigen-macro = "0.9"
-fuels-signers = { version = "0.9", features=["test-helpers"] }
-fuels-contract = "0.9"
-fuels-core = "0.9"
-=======
 fuels-abigen-macro = "0.8"
 fuels-contract = "0.8"
 fuels-core = "0.8"
 fuels-signers = { version = "0.8", features=["test-helpers"] }
 hex = "0.4.3"
->>>>>>> e7676db6
 rand = "0.8"
 tokio = { version = "1.12", features = ["rt", "macros"] }
 
