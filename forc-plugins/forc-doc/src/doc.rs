--- conflicted
+++ resolved
@@ -181,26 +181,12 @@
             .last()
             .ok_or_else(|| anyhow::anyhow!("Expected Some module location, found None"))
     }
-<<<<<<< HEAD
-
-    /// The location of the parent of the current module.
-    ///
-    /// To be used in path navigation between modules.
-    pub(crate) fn _parent(&mut self) -> Result<&String> {
-        self.0.pop();
-        self.location()
-    }
-=======
->>>>>>> 46f92f28
     /// The name of the project.
     pub(crate) fn project_name(&self) -> Result<&String> {
         self.0
             .last()
             .ok_or_else(|| anyhow::anyhow!("Expected Some module location, found None"))
     }
-<<<<<<< HEAD
-
-=======
     /// The location of the parent of the current module.
     ///
     /// Returns `None` if there is no parent.
@@ -221,7 +207,6 @@
     pub(crate) fn is_root_module(&self) -> bool {
         self.location() == self.project_name()
     }
->>>>>>> 46f92f28
     /// Create a qualified path literal String that represents the full path to an item.
     ///
     /// Example: `project_name::module::Item`
@@ -247,13 +232,9 @@
     }
     /// Creates a String version of the path to an item,
     /// used in navigation between pages.
-<<<<<<< HEAD
-    pub(crate) fn to_file_path_str(&self, file_name: &str) -> Result<String> {
-=======
     ///
     /// This is only used for full path syntax, e.g `module/submodule/file_name.html`.
-    pub(crate) fn to_file_path_string(&self, file_name: &str, location: &str) -> String {
->>>>>>> 46f92f28
+    pub(crate) fn to_file_path_string(&self, file_name: &str, location: &str) -> Result<String> {
         let mut iter = self.0.iter();
         for prefix in iter.by_ref() {
             if prefix == location {
