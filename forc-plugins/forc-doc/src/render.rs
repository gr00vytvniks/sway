--- conflicted
+++ resolved
@@ -1,9 +1,5 @@
-<<<<<<< HEAD
-use crate::doc::{Documentation, ModuleInfo};
+use crate::doc::{Documentation, ModuleInfo, ModulePrefix};
 use anyhow::Result;
-=======
-use crate::doc::{Documentation, ModuleInfo, ModulePrefix};
->>>>>>> 46f92f28
 use comrak::{markdown_to_html, ComrakOptions};
 use horrorshow::{box_html, helper::doctype, html, prelude::*, Raw};
 use std::collections::BTreeMap;
@@ -33,11 +29,7 @@
 
 impl RenderedDocumentation {
     /// Top level HTML rendering for all [Documentation] of a program.
-<<<<<<< HEAD
-    pub fn from(raw: Documentation) -> Result<RenderedDocumentation> {
-=======
-    pub fn from(raw: Documentation, forc_version: Option<String>) -> RenderedDocumentation {
->>>>>>> 46f92f28
+    pub fn from(raw: Documentation, forc_version: Option<String>) -> Result<RenderedDocumentation> {
         let mut rendered_docs: RenderedDocumentation = Default::default();
         let root_module = match raw.first() {
             Some(doc) => ModuleInfo::from_vec(vec![doc.module_info.project_name().to_owned()]),
@@ -51,15 +43,9 @@
             BTreeMap::new();
         for doc in raw {
             rendered_docs.0.push(RenderedDocument {
-<<<<<<< HEAD
-                module_info: doc.module_info.0.clone(),
-                html_file_name: html_file_name.clone(),
-                file_contents: HTMLString::from(doc.clone().render()?),
-=======
                 module_info: doc.module_info.clone(),
                 html_filename: doc.html_filename(),
                 file_contents: HTMLString::from(doc.clone().render()),
->>>>>>> 46f92f28
             });
             // Here we gather all of the `doc_links` based on which module they belong to.
             let location = doc.module_info.location().to_string();
@@ -223,7 +209,7 @@
             }
         }
         // ProjectIndex
-        match module_map.get(root_module.location()) {
+        match module_map.get(root_module.location()?) {
             Some(doc_links) => rendered_docs.0.push(RenderedDocument {
                 module_info: root_module.clone(),
                 html_filename: INDEX_FILENAME.to_string(),
@@ -242,7 +228,7 @@
             None => panic!("Project does not contain a root module."),
         }
         if module_map.len() > 1 {
-            module_map.remove_entry(root_module.location());
+            module_map.remove_entry(root_module.location()?);
 
             // ModuleIndex(s)
             for (_, doc_links) in module_map {
@@ -277,11 +263,7 @@
             html_filename: ALL_DOC_FILENAME.to_string(),
             file_contents: HTMLString::from(
                 AllDocIndex {
-<<<<<<< HEAD
-                    project_name: ModuleInfo::from_vec(vec![all_docs.project_name()?.to_owned()]),
-=======
                     project_name: root_module,
->>>>>>> 46f92f28
                     all_docs,
                 }
                 .render()?,
@@ -324,18 +306,11 @@
             item_name,
         } = self;
 
-<<<<<<< HEAD
-        let favicon = module_info.to_html_shorthand_path_str("assets/sway-logo.svg");
-        let normalize = module_info.to_html_shorthand_path_str("assets/normalize.css");
-        let swaydoc = module_info.to_html_shorthand_path_str("assets/swaydoc.css");
-        let ayu = module_info.to_html_shorthand_path_str("assets/ayu.css");
-        let location = module_info.location()?.to_owned();
-=======
         let favicon = module_info.to_html_shorthand_path_string("assets/sway-logo.svg");
         let normalize = module_info.to_html_shorthand_path_string("assets/normalize.css");
         let swaydoc = module_info.to_html_shorthand_path_string("assets/swaydoc.css");
         let ayu = module_info.to_html_shorthand_path_string("assets/ayu.css");
->>>>>>> 46f92f28
+        let location = module_info.location()?.to_owned();
 
         Ok(box_html! {
             head {
@@ -565,22 +540,6 @@
     }
 }
 impl Renderable for ItemContext {
-<<<<<<< HEAD
-    fn render(self) -> Result<Box<dyn RenderBox>> {
-        const FIELDS: &str = "Fields";
-        const VARIANTS: &str = "Variants";
-        const REQUIRED_METHODS: &str = "Required Methods";
-        match self.context {
-            Some(context) => match context {
-                ContextType::StructFields(fields) => Ok(context_section(fields, FIELDS)?),
-                ContextType::StorageFields(fields) => Ok(context_section(fields, FIELDS)?),
-                ContextType::EnumVariants(variants) => Ok(context_section(variants, VARIANTS)?),
-                ContextType::RequiredMethods(methods) => {
-                    Ok(context_section(methods, REQUIRED_METHODS)?)
-                }
-            },
-            None => Ok(box_html! {}),
-=======
     fn render(self) -> Box<dyn RenderBox> {
         match self.context.unwrap() {
             ContextType::StructFields(fields) => context_section(fields, BlockTitle::Fields),
@@ -589,45 +548,29 @@
             ContextType::RequiredMethods(methods) => {
                 context_section(methods, BlockTitle::RequiredMethods)
             }
->>>>>>> 46f92f28
         }
     }
 }
 /// Dynamically creates the context section of an item.
 fn context_section<'title, S: Renderable + 'static>(
     list: Vec<S>,
-<<<<<<< HEAD
-    title: &'title str,
-) -> Result<Box<dyn RenderBox + 'title>> {
-    let lct = html_title_str(title);
-    let mut rendered_list: Vec<Box<dyn RenderBox>> = Vec::new();
-    for item in list {
-        rendered_list.push(item.render()?)
-    }
-    Ok(box_html! {
-=======
     title: BlockTitle,
 ) -> Box<dyn RenderBox + 'title> {
     let lct = title.html_title_string();
     box_html! {
->>>>>>> 46f92f28
         h2(id=&lct, class=format!("{} small-section-header", &lct)) {
             : title.as_str();
             a(class="anchor", href=format!("{IDENTITY}{lct}"));
         }
-        @ for item in rendered_list {
+        @ for item in list {
             // TODO: Check for visibility of the field itself
-            : item;
-        }
-    })
+            : item.render();
+        }
+    }
 }
 impl Renderable for TyStructField {
     fn render(self) -> Result<Box<dyn RenderBox>> {
         let struct_field_id = format!("structfield.{}", self.name.as_str());
-        let attributes = match self.attributes.is_empty() {
-            false => Some(attrsmap_to_html_str(self.attributes.clone())?),
-            true => None,
-        };
         Ok(box_html! {
             span(id=&struct_field_id, class="structfield small-section-header") {
                 a(class="anchor field", href=format!("{IDENTITY}{struct_field_id}"));
@@ -637,13 +580,9 @@
                     : self.type_span.as_str();
                 }
             }
-            @ if let Some(attrs) = attributes {
+            @ if !self.attributes.is_empty() {
                 div(class="docblock") {
-<<<<<<< HEAD
-                    : Raw(attrs);
-=======
                     : Raw(self.attributes.to_html_string());
->>>>>>> 46f92f28
                 }
             }
         })
@@ -652,10 +591,6 @@
 impl Renderable for TyStorageField {
     fn render(self) -> Result<Box<dyn RenderBox>> {
         let storage_field_id = format!("storagefield.{}", self.name.as_str());
-        let attributes = match self.attributes.is_empty() {
-            false => Some(attrsmap_to_html_str(self.attributes.clone())?),
-            true => None,
-        };
         Ok(box_html! {
             span(id=&storage_field_id, class="storagefield small-section-header") {
                 a(class="anchor field", href=format!("{IDENTITY}{storage_field_id}"));
@@ -665,13 +600,9 @@
                     : self.type_span.as_str();
                 }
             }
-            @ if let Some(attrs) = attributes {
+            @ if !self.attributes.is_empty() {
                 div(class="docblock") {
-<<<<<<< HEAD
-                    : Raw(attrs);
-=======
                     : Raw(self.attributes.to_html_string());
->>>>>>> 46f92f28
                 }
             }
         })
@@ -681,11 +612,6 @@
 impl Renderable for TyEnumVariant {
     fn render(self) -> Result<Box<dyn RenderBox>> {
         let enum_variant_id = format!("variant.{}", self.name.as_str());
-
-        let attributes = match self.attributes.is_empty() {
-            false => Some(attrsmap_to_html_str(self.attributes.clone())?),
-            true => None,
-        };
         Ok(box_html! {
             h3(id=&enum_variant_id, class="variant small-section-header") {
                 a(class="anchor field", href=format!("{IDENTITY}{enum_variant_id}"));
@@ -694,13 +620,9 @@
                     : self.type_span.as_str();
                 }
             }
-            @ if let Some(attrs) = attributes {
+            @ if !self.attributes.is_empty() {
                 div(class="docblock") {
-<<<<<<< HEAD
-                    : Raw(attrs);
-=======
                     : Raw(self.attributes.to_html_string());
->>>>>>> 46f92f28
                 }
             }
         })
@@ -795,39 +717,6 @@
         })
     }
 }
-<<<<<<< HEAD
-#[derive(Clone)]
-struct AllDocItem {
-    item_name: BaseIdent,
-    ty_decl: TyDeclaration,
-    module_info: ModuleInfo,
-    html_file_name: String,
-}
-impl AllDocItem {
-    fn link(&self) -> Result<ItemLink> {
-        Ok(ItemLink {
-            name: self
-                .module_info
-                .to_path_literal_str(self.item_name.as_str()),
-            hyperlink: self.module_info.to_file_path_str(&self.html_file_name)?,
-        })
-    }
-}
-/// Used for creating links.
-///
-/// This could be a path literal with a link e.g `proj_name::foo::Foo`,
-/// or just the item name: `Foo`.
-struct ItemLink {
-    name: String,
-    hyperlink: String,
-}
-#[derive(Default, Clone)]
-struct AllDocs(Vec<AllDocItem>);
-impl AllDocs {
-    /// A wrapper for `ModuleInfo::project_name()`.
-    fn project_name(&self) -> Result<&String> {
-        self.0.first().unwrap().module_info.project_name()
-=======
 /// Used for creating links between docs.
 #[derive(Clone, Ord, PartialOrd, Eq, PartialEq)]
 pub(crate) struct DocLink {
@@ -996,7 +885,6 @@
         } else {
             self.as_str().to_lowercase()
         }
->>>>>>> 46f92f28
     }
 }
 /// Project level, all items belonging to a project
@@ -1019,41 +907,10 @@
     }
 }
 impl Renderable for AllDocIndex {
-<<<<<<< HEAD
-    /// crate level, all items belonging to a crate
-    fn render(self) -> Result<Box<dyn RenderBox>> {
-        // TODO: find a better way to do this
-        //
-        // we need to have a finalized list of links for the all doc
-        let mut struct_items: Vec<ItemLink> = Vec::new();
-        let mut enum_items: Vec<ItemLink> = Vec::new();
-        let mut trait_items: Vec<ItemLink> = Vec::new();
-        let mut abi_items: Vec<ItemLink> = Vec::new();
-        let mut storage_items: Vec<ItemLink> = Vec::new();
-        let mut fn_items: Vec<ItemLink> = Vec::new();
-        let mut const_items: Vec<ItemLink> = Vec::new();
-
-        for doc_item in &self.all_docs.0 {
-            use TyDeclaration::*;
-            match doc_item.ty_decl {
-                StructDeclaration(_) => struct_items.push(doc_item.link()?),
-                EnumDeclaration(_) => enum_items.push(doc_item.link()?),
-                TraitDeclaration(_) => trait_items.push(doc_item.link()?),
-                AbiDeclaration(_) => abi_items.push(doc_item.link()?),
-                StorageDeclaration(_) => storage_items.push(doc_item.link()?),
-                FunctionDeclaration(_) => fn_items.push(doc_item.link()?),
-                ConstantDeclaration(_) => const_items.push(doc_item.link()?),
-                _ => {} // TODO: ImplTraitDeclaration
-            }
-        }
-        let sidebar = self.sidebar().render()?;
-        Ok(box_html! {
-=======
     fn render(self) -> Box<dyn RenderBox> {
         let doc_links = self.all_docs.clone().render();
         let sidebar = self.sidebar();
         box_html! {
->>>>>>> 46f92f28
             head {
                 meta(charset="utf-8");
                 meta(name="viewport", content="width=device-width, initial-scale=1.0");
@@ -1103,7 +960,7 @@
                     }
                 }
             }
-        })
+        }
     }
 }
 
@@ -1238,15 +1095,6 @@
     nav: DocLinks,
 }
 impl Renderable for Sidebar {
-<<<<<<< HEAD
-    fn render(self) -> Result<Box<dyn RenderBox>> {
-        let logo_path = self
-            .module_info
-            .to_html_shorthand_path_str("assets/sway-logo.svg");
-        let location = self.module_info.location()?.to_owned();
-
-        Ok(box_html! {
-=======
     fn render(self) -> Box<dyn RenderBox> {
         let path_to_logo = self
             .module_info
@@ -1329,7 +1177,6 @@
             .unwrap(),
         };
         box_html! {
->>>>>>> 46f92f28
             nav(class="sidebar") {
                 a(class="sidebar-logo", href=&logo_path_to_parent) {
                     div(class="logo-container") {
@@ -1337,23 +1184,11 @@
                     }
                 }
                 h2(class="location") {
-<<<<<<< HEAD
-                    a(href="#") { : location; }
-                }
-                div(class="sidebar-elems") {
-                    section {
-                        // TODO: add connections between item contents and
-                        // sidebar nav. This will be dynamic e.g. "Variants"
-                        // for Enum, and "Fields" for Structs, and also will be different
-                        // based on the type of section e.g. Index, All or Item.
-                    }
-=======
                     a(href=path_to_parent_or_self) { : location_with_prefix; }
->>>>>>> 46f92f28
                 }
                 : Raw(styled_content);
             }
-        })
+        }
     }
 }
 pub(crate) trait DocStrings {
@@ -1361,16 +1196,6 @@
     fn to_raw_string(&self) -> String;
 }
 /// Creates an HTML String from an [AttributesMap]
-<<<<<<< HEAD
-pub(crate) fn attrsmap_to_html_str(attributes: AttributesMap) -> Result<String> {
-    let attributes = attributes.get(&AttributeKind::DocComment);
-    let mut docs = String::new();
-
-    if let Some(vec_attrs) = attributes {
-        for ident in vec_attrs.iter().flat_map(|attribute| &attribute.args) {
-            writeln!(docs, "{}", ident.as_str())?;
-        }
-=======
 impl DocStrings for AttributesMap {
     fn to_html_string(&self) -> String {
         let docs = self.to_raw_string();
@@ -1386,25 +1211,11 @@
         options.parse.smart = true;
         options.parse.default_info_string = Some("sway".into());
         markdown_to_html(&format_docs(&docs), &options)
->>>>>>> 46f92f28
     }
     fn to_raw_string(&self) -> String {
         let attributes = self.get(&AttributeKind::DocComment);
         let mut docs = String::new();
 
-<<<<<<< HEAD
-    let mut options = ComrakOptions::default();
-    options.render.hardbreaks = true;
-    options.render.github_pre_lang = true;
-    options.extension.strikethrough = true;
-    options.extension.table = true;
-    options.extension.autolink = true;
-    options.extension.superscript = true;
-    options.extension.footnotes = true;
-    options.parse.smart = true;
-    options.parse.default_info_string = Some("sway".into());
-    Ok(markdown_to_html(&format_docs(&docs), &options))
-=======
         if let Some(vec_attrs) = attributes {
             for ident in vec_attrs.iter().flat_map(|attribute| &attribute.args) {
                 writeln!(docs, "{}", ident.as_str())
@@ -1413,7 +1224,6 @@
         }
         docs
     }
->>>>>>> 46f92f28
 }
 /// Takes a formatted String fn and returns only the function signature.
 pub(crate) fn trim_fn_body(f: String) -> String {
