//! Determine whether a [Declaration] is documentable.
use crate::{
    doc::{Document, ModuleInfo},
    render::{attrsmap_to_html_str, trim_fn_body, ContextType, ItemBody, ItemContext, ItemHeader},
};
use anyhow::{bail, Result};
use sway_core::{
    decl_engine::*,
    language::ty::{TyDeclaration, TyTraitFn},
};
use sway_types::Spanned;

trait RequiredMethods {
<<<<<<< HEAD
    fn to_methods(&self, declaration_engine: &DeclarationEngine) -> Result<Vec<TyTraitFn>>;
}
impl RequiredMethods for Vec<sway_core::declaration_engine::DeclarationId> {
    fn to_methods(&self, declaration_engine: &DeclarationEngine) -> Result<Vec<TyTraitFn>> {
        let mut ty_trait_fns: Vec<TyTraitFn> = Vec::new();
        for decl_id in self.iter() {
            ty_trait_fns.push(declaration_engine.get_trait_fn(decl_id.clone(), &decl_id.span())?)
        }
        Ok(ty_trait_fns)
=======
    fn to_methods(&self, decl_engine: &DeclEngine) -> Vec<TyTraitFn>;
}
impl RequiredMethods for Vec<sway_core::decl_engine::DeclId> {
    fn to_methods(&self, decl_engine: &DeclEngine) -> Vec<TyTraitFn> {
        self.iter()
            .map(|decl_id| {
                decl_engine
                    .get_trait_fn(decl_id.clone(), &decl_id.span())
                    .expect("could not get trait fn from declaration id")
            })
            .collect()
>>>>>>> b44d8ba1
    }
}

/// Used in deciding whether or not a [Declaration] is documentable.
pub(crate) enum Descriptor {
    Documentable(Document),
    NonDocumentable,
}

impl Descriptor {
    /// Decides whether a [TyDeclaration] is [Descriptor::Documentable].
    pub(crate) fn from_typed_decl(
        decl_engine: &DeclEngine,
        ty_decl: &TyDeclaration,
        module_info: ModuleInfo,
        document_private_items: bool,
    ) -> Result<Self> {
        const CONTRACT_STORAGE: &str = "Contract Storage";

        use swayfmt::parse;
        use TyDeclaration::*;
        match ty_decl {
            StructDeclaration(ref decl_id) => {
                let struct_decl = decl_engine.get_struct(decl_id.clone(), &decl_id.span())?;
                if !document_private_items && struct_decl.visibility.is_private() {
                    Ok(Descriptor::NonDocumentable)
                } else {
                    let item_name = struct_decl.name;
                    let attrs_opt = if !struct_decl.attributes.is_empty() {
                        match attrsmap_to_html_str(struct_decl.attributes) {
                            Ok(s) => Some(s),
                            Err(e) => bail!("{}", e),
                        }
                    } else {
                        None
                    };
                    let context = (!struct_decl.fields.is_empty())
                        .then_some(ContextType::StructFields(struct_decl.fields));

                    Ok(Descriptor::Documentable(Document {
                        module_info: module_info.clone(),
                        item_header: ItemHeader {
                            module_info: module_info.clone(),
                            friendly_name: ty_decl.friendly_name(),
                            item_name: item_name.clone(),
                        },
                        item_body: ItemBody {
                            module_info,
                            ty_decl: ty_decl.clone(),
                            item_name,
                            code_str: parse::parse_format::<sway_ast::ItemStruct>(
                                struct_decl.span.as_str(),
                            ),
                            attrs_opt,
                            item_context: ItemContext { context },
                        },
                    }))
                }
            }
            EnumDeclaration(ref decl_id) => {
                let enum_decl = decl_engine.get_enum(decl_id.clone(), &decl_id.span())?;
                if !document_private_items && enum_decl.visibility.is_private() {
                    Ok(Descriptor::NonDocumentable)
                } else {
                    let item_name = enum_decl.name;
                    let attrs_opt = if !enum_decl.attributes.is_empty() {
                        match attrsmap_to_html_str(enum_decl.attributes) {
                            Ok(s) => Some(s),
                            Err(e) => bail!("{}", e),
                        }
                    } else {
                        None
                    };
                    let context = (!enum_decl.variants.is_empty())
                        .then_some(ContextType::EnumVariants(enum_decl.variants));

                    Ok(Descriptor::Documentable(Document {
                        module_info: module_info.clone(),
                        item_header: ItemHeader {
                            module_info: module_info.clone(),
                            friendly_name: ty_decl.friendly_name(),
                            item_name: item_name.clone(),
                        },
                        item_body: ItemBody {
                            module_info,
                            ty_decl: ty_decl.clone(),
                            item_name,
                            code_str: parse::parse_format::<sway_ast::ItemEnum>(
                                enum_decl.span.as_str(),
                            ),
                            attrs_opt,
                            item_context: ItemContext { context },
                        },
                    }))
                }
            }
            TraitDeclaration(ref decl_id) => {
                let trait_decl = decl_engine.get_trait(decl_id.clone(), &decl_id.span())?;
                if !document_private_items && trait_decl.visibility.is_private() {
                    Ok(Descriptor::NonDocumentable)
                } else {
                    let item_name = trait_decl.name;
                    let attrs_opt = if !trait_decl.attributes.is_empty() {
                        match attrsmap_to_html_str(trait_decl.attributes) {
                            Ok(s) => Some(s),
                            Err(e) => bail!("{}", e),
                        }
                    } else {
                        None
                    };
                    let context = (!trait_decl.interface_surface.is_empty()).then_some(
                        ContextType::RequiredMethods(
<<<<<<< HEAD
                            trait_decl
                                .interface_surface
                                .to_methods(declaration_engine)?,
=======
                            trait_decl.interface_surface.to_methods(decl_engine),
>>>>>>> b44d8ba1
                        ),
                    );

                    Ok(Descriptor::Documentable(Document {
                        module_info: module_info.clone(),
                        item_header: ItemHeader {
                            module_info: module_info.clone(),
                            friendly_name: ty_decl.friendly_name(),
                            item_name: item_name.clone(),
                        },
                        item_body: ItemBody {
                            module_info,
                            ty_decl: ty_decl.clone(),
                            item_name,
                            code_str: parse::parse_format::<sway_ast::ItemTrait>(
                                trait_decl.span.as_str(),
                            ),
                            attrs_opt,
                            item_context: ItemContext { context },
                        },
                    }))
                }
            }
            AbiDeclaration(ref decl_id) => {
                let abi_decl = decl_engine.get_abi(decl_id.clone(), &decl_id.span())?;
                let item_name = abi_decl.name;
                let attrs_opt = if !abi_decl.attributes.is_empty() {
                    match attrsmap_to_html_str(abi_decl.attributes) {
                        Ok(s) => Some(s),
                        Err(e) => bail!("{}", e),
                    }
                } else {
                    None
                };
                let context = (!abi_decl.interface_surface.is_empty()).then_some(
                    ContextType::RequiredMethods(
<<<<<<< HEAD
                        abi_decl.interface_surface.to_methods(declaration_engine)?,
=======
                        abi_decl.interface_surface.to_methods(decl_engine),
>>>>>>> b44d8ba1
                    ),
                );

                Ok(Descriptor::Documentable(Document {
                    module_info: module_info.clone(),
                    item_header: ItemHeader {
                        module_info: module_info.clone(),
                        friendly_name: ty_decl.friendly_name(),
                        item_name: item_name.clone(),
                    },
                    item_body: ItemBody {
                        module_info,
                        ty_decl: ty_decl.clone(),
                        item_name,
                        code_str: parse::parse_format::<sway_ast::ItemAbi>(abi_decl.span.as_str()),
                        attrs_opt,
                        item_context: ItemContext { context },
                    },
                }))
            }
            StorageDeclaration(ref decl_id) => {
                let storage_decl = decl_engine.get_storage(decl_id.clone(), &decl_id.span())?;
                let item_name = sway_types::BaseIdent::new_no_trim(
                    sway_types::span::Span::from_string(CONTRACT_STORAGE.to_string()),
                );
                let attrs_opt = if !storage_decl.attributes.is_empty() {
                    match attrsmap_to_html_str(storage_decl.attributes) {
                        Ok(s) => Some(s),
                        Err(e) => bail!("{}", e),
                    }
                } else {
                    None
                };
                let context = (!storage_decl.fields.is_empty())
                    .then_some(ContextType::StorageFields(storage_decl.fields));

                Ok(Descriptor::Documentable(Document {
                    module_info: module_info.clone(),
                    item_header: ItemHeader {
                        module_info: module_info.clone(),
                        friendly_name: ty_decl.friendly_name(),
                        item_name: item_name.clone(),
                    },
                    item_body: ItemBody {
                        module_info,
                        ty_decl: ty_decl.clone(),
                        item_name,
                        code_str: parse::parse_format::<sway_ast::ItemStorage>(
                            storage_decl.span.as_str(),
                        ),
                        attrs_opt,
                        item_context: ItemContext { context },
                    },
                }))
            }
            ImplTrait(ref decl_id) => {
                // TODO: figure out how to use this, likely we don't want to document this directly.
                //
                // This declaration type may make more sense to document as part of another declaration
                // much like how we document method functions for traits or fields on structs.
                let impl_trait = decl_engine.get_impl_trait(decl_id.clone(), &decl_id.span())?;
                let item_name = impl_trait.trait_name.suffix;
                Ok(Descriptor::Documentable(Document {
                    module_info: module_info.clone(),
                    item_header: ItemHeader {
                        module_info: module_info.clone(),
                        friendly_name: ty_decl.friendly_name(),
                        item_name: item_name.clone(),
                    },
                    item_body: ItemBody {
                        module_info,
                        ty_decl: ty_decl.clone(),
                        item_name,
                        code_str: parse::parse_format::<sway_ast::ItemImpl>(
                            impl_trait.span.as_str(),
                        ),
                        attrs_opt: None, // no attributes field
                        item_context: ItemContext { context: None },
                    },
                }))
            }
            FunctionDeclaration(ref decl_id) => {
                let fn_decl = decl_engine.get_function(decl_id.clone(), &decl_id.span())?;
                if !document_private_items && fn_decl.visibility.is_private() {
                    Ok(Descriptor::NonDocumentable)
                } else {
                    let item_name = fn_decl.name;
                    let attrs_opt = if !fn_decl.attributes.is_empty() {
                        match attrsmap_to_html_str(fn_decl.attributes) {
                            Ok(s) => Some(s),
                            Err(e) => bail!("{}", e),
                        }
                    } else {
                        None
                    };

                    Ok(Descriptor::Documentable(Document {
                        module_info: module_info.clone(),
                        item_header: ItemHeader {
                            module_info: module_info.clone(),
                            friendly_name: ty_decl.friendly_name(),
                            item_name: item_name.clone(),
                        },
                        item_body: ItemBody {
                            module_info,
                            ty_decl: ty_decl.clone(),
                            item_name,
                            code_str: trim_fn_body(parse::parse_format::<sway_ast::ItemFn>(
                                fn_decl.span.as_str(),
                            )),
                            attrs_opt,
                            item_context: ItemContext { context: None },
                        },
                    }))
                }
            }
            ConstantDeclaration(ref decl_id) => {
                let const_decl = decl_engine.get_constant(decl_id.clone(), &decl_id.span())?;
                if !document_private_items && const_decl.visibility.is_private() {
                    Ok(Descriptor::NonDocumentable)
                } else {
                    let item_name = const_decl.name;
                    let attrs_opt = if !const_decl.attributes.is_empty() {
                        match attrsmap_to_html_str(const_decl.attributes) {
                            Ok(s) => Some(s),
                            Err(e) => bail!("{}", e),
                        }
                    } else {
                        None
                    };

                    Ok(Descriptor::Documentable(Document {
                        module_info: module_info.clone(),
                        item_header: ItemHeader {
                            module_info: module_info.clone(),
                            friendly_name: ty_decl.friendly_name(),
                            item_name: item_name.clone(),
                        },
                        item_body: ItemBody {
                            module_info,
                            ty_decl: ty_decl.clone(),
                            item_name,
                            code_str: parse::parse_format::<sway_ast::ItemConst>(
                                const_decl.span.as_str(),
                            ),
                            attrs_opt,
                            item_context: ItemContext { context: None },
                        },
                    }))
                }
            }
            _ => Ok(Descriptor::NonDocumentable),
        }
    }
}<|MERGE_RESOLUTION|>--- conflicted
+++ resolved
@@ -11,29 +11,15 @@
 use sway_types::Spanned;
 
 trait RequiredMethods {
-<<<<<<< HEAD
-    fn to_methods(&self, declaration_engine: &DeclarationEngine) -> Result<Vec<TyTraitFn>>;
+    fn to_methods(&self, decl_engine: &DeclEngine) -> Result<Vec<TyTraitFn>>;
 }
-impl RequiredMethods for Vec<sway_core::declaration_engine::DeclarationId> {
-    fn to_methods(&self, declaration_engine: &DeclarationEngine) -> Result<Vec<TyTraitFn>> {
+impl RequiredMethods for Vec<sway_core::decl_engine::DeclId> {
+    fn to_methods(&self, decl_engine: &DeclEngine) -> Result<Vec<TyTraitFn>> {
         let mut ty_trait_fns: Vec<TyTraitFn> = Vec::new();
         for decl_id in self.iter() {
-            ty_trait_fns.push(declaration_engine.get_trait_fn(decl_id.clone(), &decl_id.span())?)
+            ty_trait_fns.push(decl_engine.get_trait_fn(decl_id.clone(), &decl_id.span())?)
         }
         Ok(ty_trait_fns)
-=======
-    fn to_methods(&self, decl_engine: &DeclEngine) -> Vec<TyTraitFn>;
-}
-impl RequiredMethods for Vec<sway_core::decl_engine::DeclId> {
-    fn to_methods(&self, decl_engine: &DeclEngine) -> Vec<TyTraitFn> {
-        self.iter()
-            .map(|decl_id| {
-                decl_engine
-                    .get_trait_fn(decl_id.clone(), &decl_id.span())
-                    .expect("could not get trait fn from declaration id")
-            })
-            .collect()
->>>>>>> b44d8ba1
     }
 }
 
@@ -146,13 +132,7 @@
                     };
                     let context = (!trait_decl.interface_surface.is_empty()).then_some(
                         ContextType::RequiredMethods(
-<<<<<<< HEAD
-                            trait_decl
-                                .interface_surface
-                                .to_methods(declaration_engine)?,
-=======
-                            trait_decl.interface_surface.to_methods(decl_engine),
->>>>>>> b44d8ba1
+                            trait_decl.interface_surface.to_methods(decl_engine)?,
                         ),
                     );
 
@@ -189,11 +169,7 @@
                 };
                 let context = (!abi_decl.interface_surface.is_empty()).then_some(
                     ContextType::RequiredMethods(
-<<<<<<< HEAD
-                        abi_decl.interface_surface.to_methods(declaration_engine)?,
-=======
-                        abi_decl.interface_surface.to_methods(decl_engine),
->>>>>>> b44d8ba1
+                        abi_decl.interface_surface.to_methods(decl_engine)?,
                     ),
                 );
 
